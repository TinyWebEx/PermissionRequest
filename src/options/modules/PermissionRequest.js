/**
 * Request an optional permission from users, if needed.
 *
 * @module modules/PermissionRequest
 */

import * as CommonMessages from "/common/modules/MessageHandler/CommonMessages.js";
import * as CustomMessages from "/common/modules/MessageHandler/CustomMessages.js";

const optionalPermissions = {};

export class PermissionError extends Error {
    constructor(message, ...params) {
        super(
            message || "No permission for this action.",
            ...params
        );
    }
}

/**
 * Compares, whether the permissions equal.
 *
 * Because comparing object references if often not enough.
 *
 * @private
 * @param {browser.permissions.Permissions} permissions
 * @see {@link https://developer.mozilla.org/docs/Mozilla/Add-ons/WebExtensions/API/permissions/Permissions}
 * @returns {boolean}
 */
function permissionToString(permissions) {
    const permissionCopy = Object.assign(permissions);

    permissionCopy.origins = permissionCopy.origins || [];
    permissionCopy.permissions = permissionCopy.permissions || [];

    return `[origins: ${permissionCopy.origins.toString()}, permissions: ${permissionCopy.permissions.toString()}]`;
}

/**
 * Compares, whether the permissions equal.
 *
 * Because comparing object references if often not enough.
 *
 * @private
 * @param {browser.permissions.Permissions} permissions1
 * @param {browser.permissions.Permissions} permissions2
 * @see {@link https://developer.mozilla.org/docs/Mozilla/Add-ons/WebExtensions/API/permissions/Permissions}
 * @returns {boolean}
 */
function permissionsEqual(permissions1, permissions2) {
    // if object references are the same, this is obviously the same
    if (permissions1 === permissions2) {
        return true;
    }

    return permissionToString(permissions1) === permissionToString(permissions2);
}

/**
 * Update the permission status of a specific permission.
 *
 * @private
 * @param {browser.permissions.Permissions} [permissions] the permission you got as input
 * see https://developer.mozilla.org/docs/Mozilla/Add-ons/WebExtensions/API/permissions/Permissions
 * @returns {Promise}
 */
async function updatePermissionStatus(permissions) {
    const permissionIndexString = permissionToString(permissions);
    const thisPermission = optionalPermissions[permissionToString(permissions)];
    thisPermission.isGranted = await browser.permissions.contains(permissions);

    optionalPermissions[permissionIndexString] = thisPermission;
}

/**
 * Return the previously registered data for a permission.
 *
 * @private
 * @param {browser.permissions.Permissions} [permissions] the permission you got as input
 * see https://developer.mozilla.org/docs/Mozilla/Add-ons/WebExtensions/API/permissions/Permissions
 * @returns {Object} "thisPermission"
 * @throws {TypeError} if not registered
 */
function getInternalPermissionData(permissions) {
    const thisPermission = optionalPermissions[permissionToString(permissions)];
    if (!thisPermission) {
        throw new TypeError("Permission has not been registered before. Please call registerPermissionMessageBox to register the permission.");
    }

    return thisPermission;
}

/**
 * Hides the message box.
 *
 * @private
 * @param {Object} messageBox the message
 * @param {Symbol} [messageBox.messageId]
 * @param {string} [messageBox.messageText]
 * @returns {void}
 */
function hideMessageBox(messageBox) {
    return CustomMessages.hideMessage(messageBox.messageId, {animate: true});
}

/**
 * Show the permission request message to the user.
 *
 * @private
 * @param {Object} messageBox the message
 * @param {boolean} showButton shows an action button if
 * @param {browser.permissions.Permissions} [permissions] the permission to request, if button is clicked
 * can obviously you can omit it when you do not want to show that button (i.e. if showButton = false)
 * see https://developer.mozilla.org/docs/Mozilla/Add-ons/WebExtensions/API/permissions/Permissions
 * @param {Object} [options] additonal options, see {@link requestPermission()}
 * @see {@link https://developer.mozilla.org/docs/Mozilla/Add-ons/WebExtensions/API/permissions/onAdded}
 * @returns {Promise}
 */
function showPermissionMessageBox(messageBox, showButton, permissions, options) {
    return new Promise((resolve, reject) => {
        let actionButton = null;
        if (showButton && permissions) {
            actionButton = (param) => {
                return requestPermission(permissions,
                    messageBox.messageId,
                    param.event, options
                ).then(resolve).catch(reject);
            };
        }

        CustomMessages.showMessage(messageBox.messageId,
            messageBox.messageText,
            false,
            {
                text: "buttonRequestPermission",
                action: actionButton
            }
        );
    });
}

/**
 * Triggered, when a permission is added.
 *
 * Hides the message boxes that we showed for this permission.
 *
 * @private
 * @param {browser.permissions.Permissions} permissions the permission(s) to request,
 * see https://developer.mozilla.org/docs/Mozilla/Add-ons/WebExtensions/API/permissions/Permissions
 * @see {@link https://developer.mozilla.org/docs/Mozilla/Add-ons/WebExtensions/API/permissions/onAdded}
 * @returns {void}
 */
function permissionAdded(permissions) {
    const thisPermission = getInternalPermissionData(permissions);

    updatePermissionStatus(permissions);

    // hides all message boxes that were registered for this permission
    if (thisPermission.messageBoxes) {
        thisPermission.messageBoxes.forEach((messageBox) => {
            CustomMessages.hideMessage(messageBox.messageId, {animate: true});
        });
    }

    // also trigger permission granted trigger, if there are some
    for (const trigger of triggers.onSave.filter((trigger) => trigger.option === option)) {
        promises.push(trigger.triggerFunc(optionValue, option, event));
    }
}

/**
 * Triggered, when a permission is removed. Shows the message boxes that want
 * for this permission.
 *
 * @private
 * @param {browser.permissions.Permissions} permissions the permission(s) to request,
 * see https://developer.mozilla.org/docs/Mozilla/Add-ons/WebExtensions/API/permissions/Permissions
 * @see {@link https://developer.mozilla.org/docs/Mozilla/Add-ons/WebExtensions/API/permissions/onAdded}
 * @returns {void}
 */
function permissionsRemoved(permissions) {
    const thisPermission = getInternalPermissionData(permissions);

    updatePermissionStatus(permissions);

    // shows all message boxes that were registered for this permission
    if (thisPermission.messageBoxes) {
        thisPermission.messageBoxes.forEach((messageBox) => {
            return showPermissionMessageBox(messageBox, true, permissions);
        });
    }
}

/**
 * Register the permission(s) and message box(es) for fallback.
 *
 * Actually, you can call this multiple times to also register multiple message
 * boxes per permission.
 *
 * Please await the Promise and DO NOT register multiple messages asyncronously
 * (at the same time), because this can lead to timing issues and some registered
 * messages may be lost!
 *
 * @public
 * @param {browser.permissions.Permissions} permissions the permission(s) to request,
 * see https://developer.mozilla.org/docs/Mozilla/Add-ons/WebExtensions/API/permissions/Permissions
 * @param  {string} messageId the message that should be shown as a fallback if
 * requesting the permission is not possible
 * @param {HTMLElement} elMessageBox the message box for this ID.
 * @param  {string} messageText the text of the message that should be shown as a
 * fallback to ask the user to confirm the message
 * @returns {Promise}
 */
export async function registerPermissionMessageBox(permissions, messageId, elMessageBox, messageText) {
    // register custom message
    CustomMessages.registerMessageType(messageId, elMessageBox);

    // add permission, if needed
    const permissionIndexString = permissionToString(permissions);
    const thisPermission = optionalPermissions[permissionIndexString] || {};
    thisPermission.messageBoxes = thisPermission.messageBoxes || [];
    thisPermission.messageBoxes.push({
        messageId,
        messageText
    });

    // same as updatePermissionStatus() does
    thisPermission.isGranted = await browser.permissions.contains(permissions);

    optionalPermissions[permissionIndexString] = thisPermission;
}

/**
 * Request the permission from the user, if possible.
 *
 * You need to register the permission & message box via {@link registerPermissionMessageBox()}.
 *
 * Note, however, that due to security constraints of the browser WebExtension API,
 * we can only request the permission if this call is a "click handler", see
 * {@link https://developer.mozilla.org/docs/Mozilla/Add-ons/WebExtensions/Request_the_right_permissions#Request_permissions_at_runtime}.
 * That is why we urge you to pass an "event" parameter, if you have it.
 *
<<<<<<< HEAD
 * IMPORTANT: Do not use asyncronous actions (async/await) before calling this,
 * as we then cannot request the permission in that case. It should be triggered
 * from a user-event.
=======
 * Thus, it may happen that you call this function when we cannot actually request
 * the permission right now from the user.
 * If that happens, we show a message to the user noticing them about the missing
 * permission, using the CustomMessages module. If the user accepts the permission
 * prompt (at any time), the returned Promise will be resolved.
 * This basically implies the nagUserEndless option. (see details below)
>>>>>>> 12ec74d3
 *
 * IMPORTANT: There are two cases, where we certainly cannot request any permission
 * right now, from the user:
 * * when you do not pass the event parameter.
 *   However, this is a valid way to use this function and supported.
 * * when you use an asyncronous actions (async/await) before calling this.
 *   This is a thing that should never happen, as it breaks our logic, as we
 *   cannot use the event parameter to check, whether this call is a click
 *   handler.
 *
 * It rejects, if the permission cannot be requested or when the user declines the
 * permission when it is initially shown we reject this permission.
 * When you set `options.nagUserEndless` to `true` and the user declines
 * the permission, we nag them again with a message box that asks them whether we can
 * get their permission. As such, you should, in this particular case, *not*
 * assume the returned Promise will ever reject. It will only reject in case
 * of an error. Usually, it will just be pending unless the user approves the
 * permission.
 *
 * @public
 * @param {browser.permissions.Permissions} permissions the permission to request,
 * see https://developer.mozilla.org/docs/Mozilla/Add-ons/WebExtensions/API/permissions/Permissions
 * @param  {string} messageId the message that should be shown as a fallback if
 *                              requesting the permission is not possible
 * @param  {Object} [event] the original event that triggered this, pass it if
 *                  you have it, so we can trigger the permission immediately.
 * @param {Object} [options] additonal options
 * @param {Object} [options.hideMessageOnError=true] hide the message box, when
 *                  the user declines the permission or another error happens
 * @param {Object} [options.retry=false] true to retry indefinitively, or a number
 *                  to limit retries, false basically means it does not retry (same as =1)
 * @returns {Promise} resolves, if the permission has been granted
 * @throws {TypeError}
 */
export function requestPermission(permissions, messageId, event, options = {}) {
    if (options.hideMessageOnError === undefined || options.hideMessageOnError === null) {
        options.hideMessageOnError = true;
    }
    if (options.retry === undefined || options.retry === null) {
        options.retry = false;
    }

    // validate parameters
    if (options.retry < 1) {
        throw new TypeError(`invalid options.retry value of ${options.retry} passed.`);
    }

    // find out whether this has been triggered by a click/user action, so we can request a permission
    const isUserInteractionHandler = event && (event.type === "input" || event.type === "click" || event.type === "change");

    const thisPermission = getInternalPermissionData(permissions);

    const messageBox = thisPermission.messageBoxes.find((messageBox) => messageBox.messageId === messageId);
    if (!messageBox) {
        throw new TypeError("messageId has not been registered before. Please call registerPermissionMessageBox to register the message box.");
    }

    // if we cannot actually request the permission, let's show a useful
    // message, at least
    // if we can, show it anyway, so we have some background information on
    // what/why it is requested.
    const resultOfDeferredRequest = showPermissionMessageBox(messageBox, !isUserInteractionHandler, permissions, options);

    // if we were called from an input handler, we can request the permission
    // otherwise, we return now
    if (!isUserInteractionHandler) {
        return resultOfDeferredRequest;
    }

    options.retryCount = options.retryCount || 0;
    options.retryCount++;

    const requestPermission = browser.permissions.request(permissions).catch((error) => {
        console.error(error);
        // convert error to negative return value
        return null;
    }).then(async (permissionSuccessful) => {
        switch (permissionSuccessful) {
        case true: // permission granted!
            await updatePermissionStatus(permissions); // should change the setting cache to be "true"
            return Promise.resolve();
        case null:
            CommonMessages.showError("Requesting permission failed.", true); // TODO: localize
            break;
        case false:

            throw new PermissionError("permission request declined");
        default:
            console.error("Unknown value for permissionSuccessful:", permissionSuccessful);
        }

        throw new Error("permission request failed due to internal problems");
    });

    const retryAllowed = options.retry === true || (options.retryCount < options.retry);

    // handle case when permission is declined, optionally retry
    // also decoupled, so the message box hiding is not affected by it
    const returnPermission = requestPermission.catch((error) => {
        if ((error instanceof PermissionError) && retryAllowed) {
            return showPermissionMessageBox(messageBox, true, permissions, options);
        }

        // re-throw
        throw error;
    });

    // message box hiding decoupled from returned Promise value
    requestPermission.catch((error) => {
        // decide whether to hide the error message
        if (( // if we defer a retry, never hide message
            !(error instanceof PermissionError) ||
            !retryAllowed
        ) && // and only hide if option is set
            options.hideMessageOnError
        ) {
            hideMessageBox(messageBox);
        }

        // re-throw
        throw error;
    }).then(() => {
        // hide all message boxes for this permission
        thisPermission.messageBoxes.forEach(hideMessageBox);
    });

    return returnPermission;
}

/**
 * **Syncronously** checks whether the permission has is granted.
 *
 * This also *only* works for permissions registered before via registerPermissionMessageBox!
 * It also only returns cached values, mostly the last one set when you've registered the
 * permission.
 *
 * @public
 * @param {browser.permissions.Permissions} permissions the permission to test,
 * see https://developer.mozilla.org/docs/Mozilla/Add-ons/WebExtensions/API/permissions/Permissions
 * @returns {boolean}
*/
export function isPermissionGranted(permissions) {
    const thisPermission = getInternalPermissionData(permissions);
    return thisPermission.isGranted;
}

function functionName() {

}

/**
 * **Syncronously** checks whether the permission has is granted.
 *
 * This also *only* works for permissions registered before via registerPermissionMessageBox!
 * It also only returns cached values, mostly the last one set when you've registered the
 * permission.
 *
 * @public
 * @param {browser.permissions.Permissions} permissions the permission to test,
 * see https://developer.mozilla.org/docs/Mozilla/Add-ons/WebExtensions/API/permissions/Permissions
 * @param {function} callback
 * @returns {boolean}
*/
export function addTriggerOnPermissionGranted(permissions, callback) {
    const thisPermission = getInternalPermissionData(permissions);

    thisPermission.trigger = thisPermission.trigger || {};
    thisPermission.trigger.onGranted = thisPermission.trigger.onGranted || [];
    thisPermission.trigger.onGranted.push(callback);
}

/**
 * Inits the module.
 *
 * @private
 * @returns {void}
*/
function init() {
    // NOTE: NOT supported in Firefox yet.
    if (browser.permissions.onAdded && browser.permissions.onRemoved) {
        browser.permissions.onAdded.addListener(permissionAdded);

        // Attention: the following can cause issues in your logic!
        // It shows all message boxes that were registered.
        browser.permissions.onRemoved.addListener(permissionsRemoved);
    }
}

// automatically init it
init();<|MERGE_RESOLUTION|>--- conflicted
+++ resolved
@@ -162,11 +162,6 @@
             CustomMessages.hideMessage(messageBox.messageId, {animate: true});
         });
     }
-
-    // also trigger permission granted trigger, if there are some
-    for (const trigger of triggers.onSave.filter((trigger) => trigger.option === option)) {
-        promises.push(trigger.triggerFunc(optionValue, option, event));
-    }
 }
 
 /**
@@ -241,18 +236,12 @@
  * {@link https://developer.mozilla.org/docs/Mozilla/Add-ons/WebExtensions/Request_the_right_permissions#Request_permissions_at_runtime}.
  * That is why we urge you to pass an "event" parameter, if you have it.
  *
-<<<<<<< HEAD
- * IMPORTANT: Do not use asyncronous actions (async/await) before calling this,
- * as we then cannot request the permission in that case. It should be triggered
- * from a user-event.
-=======
  * Thus, it may happen that you call this function when we cannot actually request
  * the permission right now from the user.
  * If that happens, we show a message to the user noticing them about the missing
  * permission, using the CustomMessages module. If the user accepts the permission
  * prompt (at any time), the returned Promise will be resolved.
  * This basically implies the nagUserEndless option. (see details below)
->>>>>>> 12ec74d3
  *
  * IMPORTANT: There are two cases, where we certainly cannot request any permission
  * right now, from the user:
@@ -399,10 +388,6 @@
     return thisPermission.isGranted;
 }
 
-function functionName() {
-
-}
-
 /**
  * **Syncronously** checks whether the permission has is granted.
  *
